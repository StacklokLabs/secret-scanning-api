// SPDX-FileCopyrightText: Copyright 2023 Stacklok
// SPDX-License-Identifier: Apache-2.0

// Package main provides a command-line tool to scan for secrets in text / files.
package main

import (
	"bufio"
	"context"
	"flag"
	"fmt"
	"io"
	"os"
	"strings"

	"github.com/stackloklabs/secret-scanning-api/patterns"
	"github.com/stackloklabs/secret-scanning-api/scanner"
)

type scanFilters struct {
	enablePasswords   bool
	enableAPIKeys     bool
	enablePrivateKeys bool
}

func main() {
	var (
		file        string
		text        string
		showHelp    bool
		entropyOnly bool
		maskSecrets bool
		filters     scanFilters
	)

	// File and general flags
	flag.StringVar(&file, "file", "", "File to scan for secrets")
	flag.StringVar(&text, "text", "", "Text to scan for secrets")
	flag.BoolVar(&entropyOnly, "entropy-only", false, "Use only entropy-based detection")
	flag.BoolVar(&maskSecrets, "mask", true, "Mask secrets in output")
	flag.BoolVar(&showHelp, "help", false, "Show help message")

	// Pattern type flags
	flag.BoolVar(&filters.enablePasswords, "passwords", true, "Enable password detection")
	flag.BoolVar(&filters.enableAPIKeys, "apikeys", true, "Enable API key detection")
	flag.BoolVar(&filters.enablePrivateKeys, "privatekeys", true, "Enable private key detection")

	flag.Parse()

	if showHelp {
		printUsage()
		return
	}

	// Initialize scanner
	s := scanner.New()

	// Add patterns unless entropy-only mode is enabled
	if !entropyOnly {
		addPatternsWithFilters(s, filters)
	}

	var input string
	var err error

	switch {
	case file != "":
		input, err = readFile(file)
	case text != "":
		input = text
	default:
		input, err = readStdin()
	}

	if err != nil {
		fmt.Fprintf(os.Stderr, "Error reading input: %v\n", err)
		os.Exit(1)
	}

	// Perform scan
	results, err := s.Scan(context.Background(), input)
	if err != nil {
		fmt.Fprintf(os.Stderr, "Error scanning: %v\n", err)
		os.Exit(1)
	}

	// Print results
	if len(results) == 0 {
		fmt.Println("No secrets detected")
		return
	}

	fmt.Printf("Found %d potential secrets:\n\n", len(results))
	for i, result := range results {
		fmt.Printf("%d. Type: %s\n", i+1, result.Type)
		fmt.Printf("   Description: %s\n", result.Description)
		fmt.Printf("   Confidence: %.2f\n", result.Confidence)
<<<<<<< HEAD
		fmt.Printf("   Value: %s\n", scanner.MaskSecret(result.Value, 2)) // Updated to include exposeCount
=======
		if maskSecrets {
			fmt.Printf("   Value: %s\n", maskSecret(result.Value))
		} else {
			fmt.Printf("   Value: %s\n", result.Value)
		}
>>>>>>> 64a4af66
		fmt.Printf("   Position: %d-%d\n", result.StartIndex, result.EndIndex)
		fmt.Printf("   Line Number: %d\n", result.LineNumber)
		fmt.Println()
	}
}

func addPatternsWithFilters(s *scanner.Scanner, filters scanFilters) {
	if filters.enableAPIKeys {
		for name, pattern := range patterns.CommonAPIPatterns {
			if err := s.AddPattern(name, pattern); err != nil {
				fmt.Fprintf(os.Stderr, "Error adding API pattern %s: %v\n", name, err)
			}
		}
	}

	if filters.enablePasswords {
		for name, pattern := range patterns.PasswordPatterns {
			if err := s.AddPattern(name, pattern); err != nil {
				fmt.Fprintf(os.Stderr, "Error adding password pattern %s: %v\n", name, err)
			}
		}
	}

	if filters.enablePrivateKeys {
		for name, pattern := range patterns.PrivateKeyPatterns {
			if err := s.AddPattern(name, pattern); err != nil {
				fmt.Fprintf(os.Stderr, "Error adding private key pattern %s: %v\n", name, err)
			}
		}
	}
}

func readFile(path string) (string, error) {
	content, err := os.ReadFile(path)
	if err != nil {
		return "", fmt.Errorf("failed to read file: %w", err)
	}
	return string(content), nil
}

func readStdin() (string, error) {
	var builder strings.Builder
	reader := bufio.NewReader(os.Stdin)

	for {
		line, err := reader.ReadString('\n')
		if err != nil {
			if err == io.EOF {
				break
			}
			return "", fmt.Errorf("failed to read from stdin: %w", err)
		}
		builder.WriteString(line)
	}

	return builder.String(), nil
}

func printUsage() {
	fmt.Println(`Secret Scanner - Detect potential secrets in text

Usage:
  secret-scanner [options]

Options:
  -file string
        File to scan for secrets
  -text string
        Text to scan for secrets
  -entropy-only
        Use only entropy-based detection
  -mask
        Mask secrets in output (default: true)
  -passwords
        Enable password detection (default: true)
  -apikeys
        Enable API key detection (default: true)
  -privatekeys
        Enable private key detection (default: true)
  -help
        Show this help message

Examples:
  # Scan a file
  secret-scanner -file config.json

  # Scan without password detection
  secret-scanner -file config.json -passwords=false

  # Scan only for API keys
  secret-scanner -file config.json -passwords=false -privatekeys=false

  # Scan text directly without masking
  secret-scanner -text "api_key=1234567890abcdef" -mask=false

  # Scan from stdin
  cat config.json | secret-scanner

  # Use only entropy-based detection
  secret-scanner -entropy-only -file config.json

Note: Boolean flags require the '=' operator, e.g., -mask=false instead of -mask false`)
}<|MERGE_RESOLUTION|>--- conflicted
+++ resolved
@@ -95,15 +95,7 @@
 		fmt.Printf("%d. Type: %s\n", i+1, result.Type)
 		fmt.Printf("   Description: %s\n", result.Description)
 		fmt.Printf("   Confidence: %.2f\n", result.Confidence)
-<<<<<<< HEAD
 		fmt.Printf("   Value: %s\n", scanner.MaskSecret(result.Value, 2)) // Updated to include exposeCount
-=======
-		if maskSecrets {
-			fmt.Printf("   Value: %s\n", maskSecret(result.Value))
-		} else {
-			fmt.Printf("   Value: %s\n", result.Value)
-		}
->>>>>>> 64a4af66
 		fmt.Printf("   Position: %d-%d\n", result.StartIndex, result.EndIndex)
 		fmt.Printf("   Line Number: %d\n", result.LineNumber)
 		fmt.Println()
